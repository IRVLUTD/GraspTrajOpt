--- conflicted
+++ resolved
@@ -92,11 +92,7 @@
         p.setRealTimeSimulation(1)
 
     def stop(self):
-<<<<<<< HEAD
-        p.setRealTimeSimulation(0)    
-=======
         p.setRealTimeSimulation(0)        
->>>>>>> 663f5f0f
 
 
     def reset(self):
@@ -326,21 +322,12 @@
         print(obj, position, orientation)
     # start simulation
     env.start()
-<<<<<<< HEAD
-    time.sleep(3.0)
-
-    # Initialize planner
-    print('Initialize planner')
-    planner = GTOPlanner(robot, link_ee, link_gripper)    
-    ik_solver = IKSolver(robot, link_ee, link_gripper)
-=======
     time.sleep(3.0)        
 
     # Initialize planner
     print('Initialize planner')
     planner = GTOPlanner(robot, link_ee, link_gripper)
     ik_solver = IKSolver(robot, link_ee, link_gripper)   
->>>>>>> 663f5f0f
 
     # define the standoff pose
     offset = -0.01
@@ -348,11 +335,7 @@
     pose_standoff[0, 3] = offset
     
     # two orderings
-<<<<<<< HEAD
     for ordering in ["nearest_first", "random"]:
-=======
-    for ordering in ["random", "nearest_first"]:
->>>>>>> 663f5f0f
         object_order = meta[ordering][0].split(",")
         print(ordering, object_order)
         # for each object
@@ -423,11 +406,7 @@
             RT_grasps_base = RT_grasps_base[found_ik == 1] 
             print('Among %d grasps, %d found IK' % (n, np.sum(found_ik)))
             if RT_grasps_base.shape[0] == 0:
-<<<<<<< HEAD
-                continue
-=======
                 continue            
->>>>>>> 663f5f0f
 
             # plan to a grasp
             qc = env.robot.q()
@@ -474,8 +453,4 @@
             plan = planner.plan(qc, pose_mat, sdf_cost)
             env.robot.execute_plan(plan)
             # retract
-<<<<<<< HEAD
-            env.robot.retract()            
-=======
-            env.robot.retract()
->>>>>>> 663f5f0f
+            env.robot.retract()