--- conflicted
+++ resolved
@@ -175,13 +175,8 @@
         '''        
         for t in range(plan.shape[1]):
             self.cmd(plan[:, t])
-<<<<<<< HEAD
             for _ in range(200):
                 p.stepSimulation()      
-=======
-            for _ in range(100):
-                p.stepSimulation()            
->>>>>>> 663f5f0f
     
 
 class Fetch(FixedBaseRobot):
@@ -191,10 +186,6 @@
         super().__init__(f, base_position=base_position)
         self.ee_index = 16
 
-<<<<<<< HEAD
-
-=======
->>>>>>> 663f5f0f
     def default_pose(self):
         # set robot pose
         # [b'r_wheel_joint', b'l_wheel_joint', b'torso_lift_joint', b'head_pan_joint', b'head_tilt_joint', b'shoulder_pan_joint', 
@@ -247,11 +238,7 @@
         q[13] = 0.05
         self.cmd(q)
         for _ in range(100):
-<<<<<<< HEAD
-            p.stepSimulation()
-=======
             p.stepSimulation()             
->>>>>>> 663f5f0f
 
 
 class R2D2(FixedBaseRobot):
